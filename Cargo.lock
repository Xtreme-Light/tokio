# This file is automatically @generated by Cargo.
# It is not intended for manual editing.

# This file was manually edited to only fix the versions that are necessary
# to compile with minrust.
version = 3

[[package]]
<<<<<<< HEAD
name = "async-stream"
version = "0.3.4"
source = "registry+https://github.com/rust-lang/crates.io-index"
checksum = "ad445822218ce64be7a341abfb0b1ea43b5c23aa83902542a4542e78309d8e5e"
dependencies = [
 "async-stream-impl",
 "futures-core",
 "pin-project-lite",
]

[[package]]
name = "futures"
version = "0.3.27"
source = "registry+https://github.com/rust-lang/crates.io-index"
checksum = "531ac96c6ff5fd7c62263c5e3c67a603af4fcaee2e1a0ae5565ba3a11e69e549"
dependencies = [
 "futures-channel",
 "futures-core",
 "futures-executor",
 "futures-io",
 "futures-sink",
 "futures-task",
 "futures-util",
]

[[package]]
name = "futures-channel"
version = "0.3.27"
source = "registry+https://github.com/rust-lang/crates.io-index"
checksum = "164713a5a0dcc3e7b4b1ed7d3b433cabc18025386f9339346e8daf15963cf7ac"
dependencies = [
 "futures-core",
 "futures-sink",
]

[[package]]
name = "futures-core"
version = "0.3.27"
source = "registry+https://github.com/rust-lang/crates.io-index"
checksum = "86d7a0c1aa76363dac491de0ee99faf6941128376f1cf96f07db7603b7de69dd"

[[package]]
name = "futures-executor"
version = "0.3.27"
source = "registry+https://github.com/rust-lang/crates.io-index"
checksum = "1997dd9df74cdac935c76252744c1ed5794fac083242ea4fe77ef3ed60ba0f83"
dependencies = [
 "futures-core",
 "futures-task",
 "futures-util",
 "num_cpus",
]

[[package]]
name = "futures-io"
version = "0.3.27"
source = "registry+https://github.com/rust-lang/crates.io-index"
checksum = "89d422fa3cbe3b40dca574ab087abb5bc98258ea57eea3fd6f1fa7162c778b91"

[[package]]
name = "futures-macro"
version = "0.3.27"
source = "registry+https://github.com/rust-lang/crates.io-index"
checksum = "3eb14ed937631bd8b8b8977f2c198443447a8355b6e3ca599f38c975e5a963b6"
dependencies = [
 "proc-macro2",
 "quote",
 "syn 1.0.109",
]

[[package]]
name = "futures-sink"
version = "0.3.27"
source = "registry+https://github.com/rust-lang/crates.io-index"
checksum = "ec93083a4aecafb2a80a885c9de1f0ccae9dbd32c2bb54b0c3a65690e0b8d2f2"

[[package]]
name = "futures-task"
version = "0.3.27"
source = "registry+https://github.com/rust-lang/crates.io-index"
checksum = "fd65540d33b37b16542a0438c12e6aeead10d4ac5d05bd3f805b8f35ab592879"

[[package]]
name = "futures-test"
version = "0.3.27"
source = "registry+https://github.com/rust-lang/crates.io-index"
checksum = "cb6a770d3eb0d13372658eec78213b849e0530cf58b4fbc7bf0320e5e4632716"
dependencies = [
 "futures-core",
 "futures-executor",
 "futures-io",
 "futures-macro",
 "futures-sink",
 "futures-task",
 "futures-util",
 "pin-project",
 "pin-utils",
]

[[package]]
name = "futures-util"
version = "0.3.27"
source = "registry+https://github.com/rust-lang/crates.io-index"
checksum = "3ef6b17e481503ec85211fed8f39d1970f128935ca1f814cd32ac4a6842e84ab"
dependencies = [
 "futures-channel",
 "futures-core",
 "futures-io",
 "futures-macro",
 "futures-sink",
 "futures-task",
 "memchr",
 "pin-project-lite",
 "pin-utils",
 "slab",
]

[[package]]
name = "pin-project"
version = "1.0.12"
source = "registry+https://github.com/rust-lang/crates.io-index"
checksum = "ad29a609b6bcd67fee905812e544992d216af9d755757c05ed2d0e15a74c6ecc"
dependencies = [
 "pin-project-internal",
=======
name = "memchr"
version = "2.5.0"
source = "registry+https://github.com/rust-lang/crates.io-index"
checksum = "2dffe52ecf27772e601905b7522cb4ef790d2cc203488bbd0e2fe85fcb74566d"

[[package]]
name = "quote"
version = "1.0.30"
source = "registry+https://github.com/rust-lang/crates.io-index"
checksum = "5907a1b7c277254a8b15170f6e7c97cfa60ee7872a3217663bb81151e48184bb"
dependencies = [
 "proc-macro2",
]

[[package]]
name = "proc-macro2"
version = "1.0.65"
source = "registry+https://github.com/rust-lang/crates.io-index"
checksum = "92de25114670a878b1261c79c9f8f729fb97e95bac93f6312f583c60dd6a1dfe"
dependencies = [
 "unicode-ident",
]

[[package]]
name = "tempfile"
version = "3.6.0"
source = "registry+https://github.com/rust-lang/crates.io-index"
checksum = "31c0432476357e58790aaa47a8efb0c5138f137343f3b5f23bd36a27e3b0a6d6"
dependencies = [
 "autocfg",
 "cfg-if",
 "fastrand",
 "redox_syscall",
 "rustix",
 "windows-sys",
>>>>>>> 938c7eb0
]

[[package]]
name = "predicates"
version = "2.0.1"
source = "registry+https://github.com/rust-lang/crates.io-index"
checksum = "bc3d91237f5de3bcd9d927e24d03b495adb6135097b001cea7403e2d573d00a9"
dependencies = [
 "difflib",
 "float-cmp",
 "itertools",
 "normalize-line-endings",
 "predicates-core",
 "regex",
]

[[package]]
name = "predicates-core"
version = "1.0.6"
source = "registry+https://github.com/rust-lang/crates.io-index"
checksum = "b794032607612e7abeb4db69adb4e33590fa6cf1149e95fd7cb00e634b92f174"

[[package]]
name = "predicates-tree"
version = "1.0.9"
source = "registry+https://github.com/rust-lang/crates.io-index"
checksum = "368ba315fb8c5052ab692e68a0eefec6ec57b23a36959c14496f0b0df2c0cecf"
dependencies = [
 "predicates-core",
 "termtree",
]

[[package]]
name = "regex"
version = "1.7.3"
source = "registry+https://github.com/rust-lang/crates.io-index"
checksum = "8b1f693b24f6ac912f4893ef08244d70b6067480d2f1a46e950c9691e6749d1d"
dependencies = [
 "aho-corasick",
 "memchr",
 "regex-syntax",
]

[[package]]
name = "serde"
version = "1.0.155"
source = "registry+https://github.com/rust-lang/crates.io-index"
checksum = "71f2b4817415c6d4210bfe1c7bfcf4801b2d904cb4d0e1a8fdb651013c9e86b8"
dependencies = [
 "serde_derive",
]

[[package]]
name = "tracing-attributes"
version = "0.1.23"
source = "registry+https://github.com/rust-lang/crates.io-index"
checksum = "4017f8f45139870ca7e672686113917c71c7a6e02d4924eda67186083c03081a"
dependencies = [
 "proc-macro2",
 "quote",
 "syn 1.0.109",
]

[[package]]
name = "once_cell"
version = "1.14.0"
source = "registry+https://github.com/rust-lang/crates.io-index"
checksum = "2f7254b99e31cad77da24b08ebf628882739a608578bb1bcdfc1f9c21260d7c0"

[[package]]
name = "tokio"
version = "1.25.0"
dependencies = [
 "async-stream",
 "autocfg",
 "bytes",
 "futures",
 "libc",
 "loom",
 "memchr",
 "mio",
 "mio-aio",
 "mockall",
 "nix 0.26.2",
 "ntapi",
 "num_cpus",
 "parking_lot",
 "pin-project-lite",
 "proptest",
 "rand",
 "signal-hook-registry",
 "socket2",
 "tempfile",
 "tokio-macros",
 "tokio-stream",
 "tokio-test",
 "tracing",
 "wasm-bindgen-test",
 "windows-sys 0.42.0",
]

[[package]]
name = "tokio-macros"
version = "1.8.2"
dependencies = [
 "proc-macro2",
 "quote",
 "syn 1.0.109",
 "tokio",
]

[[package]]
name = "tokio-stream"
version = "0.1.11"
dependencies = [
 "async-stream",
 "futures",
 "futures-core",
 "parking_lot",
 "pin-project-lite",
 "proptest",
 "tokio",
 "tokio-test",
 "tokio-util",
]

[[package]]
name = "tokio-test"
version = "0.4.2"
dependencies = [
 "async-stream",
 "bytes",
 "futures-core",
 "futures-util",
 "tokio",
 "tokio-stream",
]

[[package]]
name = "tokio-util"
version = "0.7.4"
dependencies = [
 "async-stream",
 "bytes",
 "futures",
 "futures-core",
 "futures-io",
 "futures-sink",
 "futures-test",
 "futures-util",
 "hashbrown",
 "parking_lot",
 "pin-project-lite",
 "slab",
 "tokio",
 "tokio-stream",
 "tokio-test",
 "tracing",
]<|MERGE_RESOLUTION|>--- conflicted
+++ resolved
@@ -6,7 +6,6 @@
 version = 3
 
 [[package]]
-<<<<<<< HEAD
 name = "async-stream"
 version = "0.3.4"
 source = "registry+https://github.com/rust-lang/crates.io-index"
@@ -131,7 +130,9 @@
 checksum = "ad29a609b6bcd67fee905812e544992d216af9d755757c05ed2d0e15a74c6ecc"
 dependencies = [
  "pin-project-internal",
-=======
+]
+
+[[package]]
 name = "memchr"
 version = "2.5.0"
 source = "registry+https://github.com/rust-lang/crates.io-index"
@@ -167,7 +168,6 @@
  "redox_syscall",
  "rustix",
  "windows-sys",
->>>>>>> 938c7eb0
 ]
 
 [[package]]
@@ -326,4 +326,13 @@
  "tokio-stream",
  "tokio-test",
  "tracing",
+]
+
+[[package]]
+name = "log"
+version = "0.4.17"
+source = "registry+https://github.com/rust-lang/crates.io-index"
+checksum = "abb12e687cfb44aa40f41fc3978ef76448f9b6038cad6aef4259d3c095a2382e"
+dependencies = [
+ "cfg-if",
 ]